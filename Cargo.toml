[package]
name = "osv"
version = "0.2.0"
edition = "2021"
authors = ["Grant Murphy <gcmurphy@pm.me>"]
repository = "https://github.com/gcmurphy/osv"
documentation = "https://docs.rs/osv" 
description = "Rust library for parsing the OSV schema and client API"
readme = "README.md"
license = "Apache-2.0"
keywords = ["vulnerabilities", "security", "osv"]

[package.metadata.docs.rs]
all-features = true

[dependencies]
chrono = { version = "0.4", features = ["serde"] }
serde = { version = "1.0", features = ["derive"] }
serde_json = "1.0"
reqwest = { version = "0.11", features = ["json"], optional = true }
tokio = { version = "1", features = ["full"], optional = true }
thiserror = { version = "1.0", optional = true }
url = { version = "2.3.1", optional = true }

[dev-dependencies]
<<<<<<< HEAD
comfy-table = "7.1.1"
=======
cargo-audit = "0.20.0"
cargo-fuzz = "0.12.0"
cargo-release = "0.25.10"
comfy-table = "5.0.1"
>>>>>>> d7f5fa98
textwrap = { version = "0.15.0", features = ["default", "terminal_size"] }
tokio-test = "0.4.3"

[features]
default = ["schema"]
schema = []
client = ["dep:tokio", "dep:reqwest", "dep:url", "dep:thiserror", "schema"]

[[example]]
name = "commit"
path = "examples/commit.rs"
required-features = ["client"]

[[example]]
name = "package"
path = "examples/package.rs"
required-features = ["client"]

[[example]]
name = "parse"
path = "examples/parse.rs"
required-features = ["client"]

[[example]]
name = "vulnerability"
path = "examples/vulnerability.rs"
required-features = ["client"]<|MERGE_RESOLUTION|>--- conflicted
+++ resolved
@@ -23,14 +23,10 @@
 url = { version = "2.3.1", optional = true }
 
 [dev-dependencies]
-<<<<<<< HEAD
 comfy-table = "7.1.1"
-=======
 cargo-audit = "0.20.0"
 cargo-fuzz = "0.12.0"
 cargo-release = "0.25.10"
-comfy-table = "5.0.1"
->>>>>>> d7f5fa98
 textwrap = { version = "0.15.0", features = ["default", "terminal_size"] }
 tokio-test = "0.4.3"
 
